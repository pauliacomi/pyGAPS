--- conflicted
+++ resolved
@@ -15,11 +15,7 @@
         "--doctest-modules",
         "--doctest-glob=/*.rst",
         "--exitfirst",
-<<<<<<< HEAD
-        "--verbose"
-=======
         "--verbose",
->>>>>>> 43de9182
     ],
 
     "cSpell.words": [
